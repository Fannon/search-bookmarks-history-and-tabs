--- conflicted
+++ resolved
@@ -3,11 +3,7 @@
   "description": "Search your bookmarks and history",
   "homepage_url": "https://github.com/Fannon/search-bookmarks-and-history",
   "author": "Simon Heimler",
-<<<<<<< HEAD
-  "version": "0.2.1",
-=======
   "version": "0.2.2",
->>>>>>> e6c79fe3
   "manifest_version": 3,
   "permissions": [
     "commands",
