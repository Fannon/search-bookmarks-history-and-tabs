# Search Bookmarks, History and Browser Tabs

🔎 Browser extension to (fuzzy) search and navigate bookmarks, history and open tabs.

## Installation via Store

- [Chrome Extension](https://chrome.google.com/webstore/detail/tabs-bookmark-and-history/cofpegcepiccpobikjoddpmmocficdjj?hl=en-GB&authuser=0)
- [Firefox Addon](https://addons.mozilla.org/en-US/firefox/addon/search-tabs-bookmarks-history/)
- [Microsoft Edge Addon](https://microsoftedge.microsoft.com/addons/detail/search-tabs-bookmarks-an/ldmbegkendnchhjppahaadhhakgfbfpo)
- [Opera Addon](https://addons.opera.com/en/extensions/details/search-bookmarks-history-and-tabs/)

## Features

**This extension does not collect any data nor does it make any external requests** (see [Privacy](#privacy--data-protection)).

It supports three different search approaches:

- **Exact search** (case-insensitive, but exact matching): Faster, but only exact matching results.
- **Fuzzy search** (approximate matching): Slower, but includes also inexact (fuzzy) matches.
- **Hybrid search** (combination): Combines results of both approaches.

With this extension you can also **tag your bookmarks** including auto completions.
The tags are considered when searching and can be used for navigation.

The extension is very customizable (see [user options](#user-configuration)) and has a dark / light theme that is selected based on your system settings (see [prefers-color-scheme](https://developer.mozilla.org/en-US/docs/Web/CSS/@media/prefers-color-scheme)).

For a list of recent changes, see [CHANGELOG.md](./CHANGELOG.md).

## Screenshots & Demo

![Demo Animation](/images/bookmark-and-history-search.gif 'Demo Animation')

## Privacy / Data Protection

This extension is built to respect your privacy:

- It does not have permissions for outside communication, so none of your data is shared or exposed externally.
- The extension does not even store any information except your user settings.
  Every time the extension popup is closed, it "forgets" everything and starts from a blank slate next time you open it.
- There is no background job / processing. If the popup is not explicitly opened by the user, the extension is not executed.
- The extension only requests the following permissions for the given reasons:
  - **bookmarks**: Necessary to read and edit the bookmarks. Can be disabled via [user configuration](#user-configuration).
  - **history**: Necessary to read the browsing history. Can be disabled or limited via [user configuration](#user-configuration).
  - **tabs**: Necessary to find open tabs and to use tabs for navigation. Can be disabled via [user configuration](#user-configuration).
  - **storage**: Necessary to store and retrieve the [user configuration](#user-configuration).
    If the browser has setting synchronization enabled, the extension settings will be synced (in this case you already trust your browser to sync everything else anyway).
    If browser sync is disabled, the user configuration is only stored locally.
- The extension is open source, so feel free to convince yourself :)

## User Documentation

- **Search Strategies**: Switch between precise and fuzzy approach by clicking on the FUZZY or PRECISE button in the search bar (top right).
- **Keyboard Shortcut**: Trigger the extension via keyboard.
  - The default is `CTRL` + `Shift` + `.`, but you can customize this.
- **Open selected results**: By default, the extension will open the selected result in a new active tab, or switch to an existing tab with the target url.
  - Hold `Shift` or `Alt` to open the result in the current tab
  - Hold `Ctrl` to open the result without closing the popup.
- **Search Modes**: In case you want to be more selective -> use a search mode:
  - Start your query with `#`: only **bookmarks with the tag** will be returned (exact "starts with" search)
    - Supports AND search, e.g. search for `#github #pr` to only get results which have both tags
  - Start your query with `~`: only **bookmarks within the folder** will be returned (exact "starts with" search)
    - Supports AND search, e.g. search for `~Sites ~Blogs` to only get results which have both tags
  - Start your query with `t ` (including space): only **tabs** will be searched.
  - Start your query with `b ` (including space): only **bookmarks** will be searched.
  - Start your query with `h ` (including space): only **history** will be searched.
  - Start your query with `s ` (including space): only **search engines** will be proposed.
  - Custom Aliases:
    - The option `customSearchEngines` allows you to define your own search mode aliases
    - Default: Start your query with `g ` (including space): Do a Google search.
    - Default: Start your query with `d ` (including space): Do a dict.cc search.
- **Special Browser Pages**: You can add special browser pages to your bookmarks, like `chrome://downloads`.
- **Custom Scores**: Add custom bonus scores by putting ` +<whole number>` to your bookmark title (before tags)
  - Examples: `Bookmark Title +20` or `Another Bookmark +10 #tag1 #tag2`
- This extension works best if you avoid:
  - using `#` in bookmark titles that do not indicate a tag.
  - using `~` in bookmark folder names.

## User Configuration

The extension is highly customizable.
Finding and setting options is a bit technical, though.

The user options are written in [YAML](https://en.wikipedia.org/wiki/YAML) or [JSON](https://en.wikipedia.org/wiki/JSON) notation.

For now, there is no nice options overview, so you have to find them in the [popup/js/model/options.js](popup/js/model/options.js) file in the `defaultOptions` object.
From there you can see the available options, their names, default values and descriptions.

When defining your custom config, you only need to define the options that you want to overwrite from the defaults.

> ⚠ The options are not validated properly. Please make sure to use them correctly.<br/>
> If something breaks, consider resetting your options.

An exemplary user config can look like the following example:

```yaml
searchStrategy: fuzzy
displayVisitCounter: true
displayDateAdded: true
```

Or a more advanced example:

```yaml
searchStrategy: precise
historyDaysAgo: 14
historyMaxItems: 1200
historyIgnoreList:
  - http://localhost
  - http://127.0.0.1
scoreTabBaseScore: 70 # customize base score for open tabs
searchEngineChoices:
  # Only one search engine as final fallback
  - name: Google
    urlPrefix: https://google.com/search?q=
customSearchEngines:
<<<<<<< HEAD
  # Add your custom search engines with their own aliases
  - alias: g
=======
  - alias: ['g', 'google']
>>>>>>> 7fa613d5
    name: Google
    urlPrefix: https://www.google.com/search?q=$s
    blank: https://www.google.com
  - alias: d
    name: dict.cc
    urlPrefix: https://www.dict.cc/?s=$s
  - alias: [gh, github]
    name: GitHub
    urlPrefix: https://github.com/search?q=$s
    blank: https://github.com
  - alias: npm
    name: NPM
    urlPrefix: https://www.npmjs.com/search?q=$s
    blank: https://www.npmjs.com
```

## Scoring System

The scoring systems works roughly the following:

- Depending on the type of result (bookmark, tab, history) a different base score is taken (e.g. `scoreBookmarkBaseScore`).
- Depending on in which result field (title, url, tag, folder) the match was found, the search match gets weighted by multiplication. (e.g. `scoreTitleWeight`).
- This base score is now merged / multiplied with the search library score. A less good match will usually reduce the score and a perfect / highest ranked match will keep it at .
- Depending on certain conditions some bonus score points are added on top. For example, `exactStartsWithBonus` will add score if either the title or the url start exactly with the search term, including spaces.

For a description of the scoring options and what they do, please see [popup/js/model/options.js](popup/js/model/options.js).

## Local Development

### Install and Build

Prerequisite: [Node.js](https://nodejs.org/en/)

```sh
# install dependencies
npm install

# build extension
npm run build
```

The source code for the extension can be found in [popup/](popup/) (HTML, JS and libs) and [sass/](sass/) (SCSS/CSS).

The built extensions can be found

- [dist/chrome/](dist/chrome/) for Google Chrome and Microsoft Edge
- [dist/firefox/](dist/firefox/) for Firefox
- [dist/opera/](dist/firefox/) for Opera

### Developer Installation

- Check out this extension via git
- Run `npm install` and `npm run build` (via bash / git bash)
- **For Chrome / Edge**:
  - Navigate to extensions page (`chrome://extensions/` on Chrome and `edge://extensions/` on Edge).
  - Enable "Developer mode"
  - Choose "Load unpacked" and open the root folder of this repository
- **For Firefox**:

  - First [install and build](#install-and-build) this project.
  - Load the built extension in `dist/firefox` as a temporary addon in `about:debugging`.

### Developer Workflow

- Typical developer actions
  - `npm run build` for a complete build
  - `npm run start` to start the extension locally in a browser (with mock data)
  - `npm run test` to run end to end tests
  - for more, see `npm run`

## Credits

This extension makes use of the following helpful open-source projects (thanks!):

- https://github.com/leeoniya/uFuzzy for the fuzzy search algorithm
- https://github.com/yairEO/tagify for the tag autocomplete widget
- https://markjs.io/ for highlighting search matches
- https://www.npmjs.com/package/js-yaml for the user options parsing
- https://bulma.io/ for some minimal CSS base styling
- https://github.com/tabler/tabler-icons for icons

## Feedback and Ideas

> Please create a [GitHub issue](https://github.com/Fannon/search-tabs-bookmarks-and-history/issues) to give your feedback.
> All ideas, suggestions or bug reports are welcome.<|MERGE_RESOLUTION|>--- conflicted
+++ resolved
@@ -113,12 +113,7 @@
   - name: Google
     urlPrefix: https://google.com/search?q=
 customSearchEngines:
-<<<<<<< HEAD
-  # Add your custom search engines with their own aliases
-  - alias: g
-=======
   - alias: ['g', 'google']
->>>>>>> 7fa613d5
     name: Google
     urlPrefix: https://www.google.com/search?q=$s
     blank: https://www.google.com
