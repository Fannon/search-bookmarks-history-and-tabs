# search-bookmarks-and-history

Browser extension to search local bookmarks and history.
Supported Browsers are Google Chrome and Microsoft Edge (based on Chromium)

## Features

* Local / offline only (no external communication / requests).
* Searching for bookmark folder names and tags.
* Lightweight: Vanilla JS, with only a small search library ([Fuse.js](https://fuse.io/)) and a small subset of [BULMA](https://bulma.io/) CSS styles.

## Demo

![Demo GIF](/images/bookmark-and-history-search.gif "Demo GIF")

## Installation

### Developer Installation

The extension can only be installed locally right now, as it has not been published to the store.

* Check out this extension via git or .zip download
* Go to chrome://extensions/ 
  * Enable "Developer mode"
  * Load unpacked and open the root folder of this repository

> This extension is WIP and only for private use first.
> It is rather configurable, but you need to change the options in `popup/popup.js`

To customize the extension options, adjust the `ext.opts` in `popup/popup.js` 

## How To

* This extension can (and should!) be triggered via keyboard shortcut.
  * The default is `CTRL` + `Shift` + `.`
* Different search modes are supported
  * If you start your query with `+ `: only history will be searched
  * If you start your query with `- `: only bookmarks will be searched
* [Fuse.js Extended Search](https://fusejs.io/examples.html#extended-search) operators can be used.
* You can tag your bookmarks by just adding `#one tag` or `#first #second` tags to it after the title.
* If you want to search for bookmark tags:
  * Start your query with `#` for fuzzy search
  * Start your query with `^#` or `'#` for more precise search
* If you want to search for bookmark folders:
  * Start your query with `>` for fuzzy search
  * Start your query with `^>` or `'>` for more precise search

## Credits

This extension makes use of the following helpful open-source projects (thanks!):
* https://bulma.io/
* https://fusejs.io/

## Ideas and To Dos
<<<<<<< HEAD
* Make extension configurable via UI (requires new `storage` permission)
* Allow to search and navigate open Tabs (requires new `tab` permission)
* Add a Dark Theme
=======

* Make extension configurable via UI (requires new `storage` permission)
* Allow to search and navigate open tabs (requires new `tab` permission)
>>>>>>> e6c79fe3
* Allow to quick add & edit bookmarks (title + tags)
  * tags would ideally have autocomplete, based on existing tags (something like select2)
  * quick add current open site via + button
* Try other search algorithms / libraries that are less fuzzy
  * https://github.com/nextapps-de/flexsearch 
<<<<<<< HEAD
* Create one index per type (bookmarks, history) to improve performance
=======
* Create one index per type (bookmarks, history) to improve performance
* Add a dark theme
* Improve scoring calculation
  * Merge bookmarks with history, so we know when a bookmark has been opened recently / frequently -> higher score
  * Remember which result items have been executed via extension recently -> higher score
* Introduce dedicates search mode for tags and folders
* Remember which items have been opened recently and show last (n) items immediately.
>>>>>>> e6c79fe3
<|MERGE_RESOLUTION|>--- conflicted
+++ resolved
@@ -52,28 +52,18 @@
 * https://fusejs.io/
 
 ## Ideas and To Dos
-<<<<<<< HEAD
-* Make extension configurable via UI (requires new `storage` permission)
-* Allow to search and navigate open Tabs (requires new `tab` permission)
-* Add a Dark Theme
-=======
 
 * Make extension configurable via UI (requires new `storage` permission)
 * Allow to search and navigate open tabs (requires new `tab` permission)
->>>>>>> e6c79fe3
 * Allow to quick add & edit bookmarks (title + tags)
   * tags would ideally have autocomplete, based on existing tags (something like select2)
   * quick add current open site via + button
 * Try other search algorithms / libraries that are less fuzzy
   * https://github.com/nextapps-de/flexsearch 
-<<<<<<< HEAD
-* Create one index per type (bookmarks, history) to improve performance
-=======
 * Create one index per type (bookmarks, history) to improve performance
 * Add a dark theme
 * Improve scoring calculation
   * Merge bookmarks with history, so we know when a bookmark has been opened recently / frequently -> higher score
   * Remember which result items have been executed via extension recently -> higher score
 * Introduce dedicates search mode for tags and folders
-* Remember which items have been opened recently and show last (n) items immediately.
->>>>>>> e6c79fe3
+* Remember which items have been opened recently and show last (n) items immediately.