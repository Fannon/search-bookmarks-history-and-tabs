--- conflicted
+++ resolved
@@ -102,11 +102,7 @@
 displaySearchMatchHighlight: false, # Not highlighting search matches improves render performance.
 searchMaxResults: 20 # Number of search results can be further limited
 historyMaxItems: 512 # Number of browser history items can be further reduced
-<<<<<<< HEAD
 maxRecentTabsToShow: 8 # Reduce number of recent tabs for better performance
-=======
-maxRecentTabsToShow: 10 # Reduce number of recent tabs for better performance
->>>>>>> ecca131b
 ```
 
 Or a more advanced example:
