--- conflicted
+++ resolved
@@ -2,13 +2,10 @@
 
 ## [unreleased]
 
-<<<<<<< HEAD
+## [v1.10.1]
+
+- **FIXED**: Bookmark tagging autocomplete was partly broken. Fixed update of dependency.
 - **CHANGED**: Moved the tips & tricks to markdown file and just link it, instead of random tips on startup.
-=======
-## [v1.10.1]
-
-- **FIXED**: Bookmark tagging autocomplete was partly broken. Fixed update of dependency.
->>>>>>> 4395e8d9
 
 ## [v1.10.0]
 
