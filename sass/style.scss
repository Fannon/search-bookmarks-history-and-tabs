@charset "utf-8";
@import '../node_modules/bulma/sass/base/minireset.sass';
@import '../node_modules/bulma/sass/base/generic.sass';
@import '../node_modules/@yaireo/tagify/dist/tagify';

html,
body,
#container,
#search {
  width: 520px;
  height: 600px;
  overflow: hidden;
}
body {
  background: #eee;
  color: #777;
  padding: 0;
  a {
    color: #4494c9;
  }
  mark {
    font-weight: bold;
    color: #356ba9;
    background: none;
  }
  small {
    color: #aaa;
  }
}
.input,
.input:active,
.input:focus {
  width: 100%;
  max-width: 520px;
  min-width: 500px;
  height: 55px;
  padding: 4px 8px;
  font-size: 24px;
  border-radius: 0;
  border: none;
  outline: none;
  background: #fff;
  border-bottom: 1px solid #ccc;
}
#search-input {
  max-width: 493px;
  min-width: 493px;
}
.input-description {
  margin: 2px 4px;
}
#search-approach-toggle {
  float: right;
  height: 55px;
  width: 26px;
  padding: 0 3px 0 0;
  writing-mode: vertical-rl;
  font-size: 12px;
  font-weight: 500;
  text-align: center;
  background: #fff;
  border-bottom: 1px solid #ccc;
  cursor: pointer;
}
#search-approach-toggle.fuzzy {
  color: #8667cd;
}
#search-approach-toggle.precise {
  color: #9dcd1b;
}
#search-approach-toggle.precise {
  color: #54c4d3;
}
code {
  background-color: #d5d5d5;
  color: #676767;
  border-radius: 3px;
  font-size: 0.75em;
  padding: 1px 4px;
}
.badge {
  color: #fff;
  font-size: 11px;
  border-radius: 3px;
  padding: 1px 3px 2px 3px;
  margin-right: 4px;
  white-space: nowrap;
  display: inline-block;
  position: relative;
  top: -3px;
}
.tags {
  background: #557292;
  .divider:before {
    content: ' ';
  }
  mark {
    color: #7cb3f6;
  }
  small {
    color: #a2bbd6;
  }
}
.folder {
  background: #559292;
  .divider:before {
    content: ' \276F \0020';
  }
  mark {
    color: #85dbdb;
  }
  small {
    color: #a3d0d0;
  }
}
.window {
  background: #8061ca;
  color: #efe8ff;
}
.score {
  background: rgb(116, 116, 116);
  color: #ddd;
}
.last-visited {
  background: rgb(142, 187, 38);
  color: #fff;
}
.visit-counter {
  background: rgb(187, 172, 38);
  color: #fff;
}
.date-added {
  background: rgb(187, 140, 38);
  color: #fff;
}
.url {
  font-size: 13px;
  margin: 0;
  overflow: hidden;
  white-space: nowrap;
}
.controls {
  text-align: right;
  position: absolute;
  bottom: 8px;
  right: 8px;
  width: 100%;
  padding-left: 8px;
  .button {
    height: 28px;
    border-radius: 3px;
  }
  .reset-button,
  .delete-button {
    background: rgb(238, 67, 67) !important;
    color: #fff !important;
    float: left;
  }
  .cancel-button {
    background: rgb(146, 146, 146) !important;
    color: #fff !important;
  }
  .help-button {
    background: rgb(68, 148, 201) !important;
    color: #fff !important;
    float: left;
  }
  .save-button {
    background: rgb(95, 201, 68) !important;
    color: #fff !important;
  }
  a,
  a:hover {
    background: #777;
    color: #fff;
    margin: 0 0 0 8px;
    padding: 2px 12px 4px 12px;
    border: none;
    font-size: 16px;
  }
}
#result-list,
#error-list {
  padding: 4px 6px 0 4px;
  height: 523px;
  overflow-x: hidden;
  overflow-y: scroll;
  a {
    color: #888;
  }
  li {
    background-color: #fff;
    margin: 0 0 4px 0;
    padding: 4px;
    border-radius: 3px;
    overflow: hidden;
    cursor: pointer;
  }
  #selected-result {
    background-color: #dadada;
  }
  li.tab {
    border-left: 6px solid #b89aff;
  }
  li.bookmark {
    border-left: 6px solid #559292;
  }
  li.history {
    border-left: 6px solid rgb(158, 206, 47);
  }
  li.search {
    border-left: 6px solid rgb(206, 150, 47);
  }
  li.customSearch {
    border-left: 6px solid rgb(206, 92, 47);
  }
  li.error {
    color: rgb(204, 88, 88);
    border-left: 6px solid rgb(204, 88, 88);
  }
  .edit-button,
  .close-button {
    float: right;
  }
<<<<<<< HEAD
  .favicon {
    width: 16px;
    height: 16px;
    display: inline;
    margin-right: 4px;
=======
  .edit-button:hover,
  .close-button:hover {
    background: rgba(255, 255, 255, 0.12);
    border-radius: 3px;
>>>>>>> 7fa613d5
  }
  .title {
    font-size: 18px;
    margin: 0;
    font-weight: 400;
    color: #333;
    display: inline;
  }
}
#error-list {
  position: fixed;
  width: 494px;
  top: 55px;
  overflow-y: hidden;
  display: none;
}
#links {
  height: 22px;
  width: 500px;
  position: absolute;
  top: 578px;
  left: 0;
  background: #fff;
  padding: 0 8px;
  font-size: 14px;
  a {
    color: #888;
  }

  #result-counter {
    float: right;
  }
}

#tags-overview,
#folders-overview {
  position: fixed;
  top: 55px;
  left: 0;
  width: 500px;
  height: 524px;
  background: #eee;
  padding: 4px 8px;
  overflow-x: hidden;
  overflow-y: scroll;

  .input-description {
    margin: 4px 0px;
  }

  #tags-list,
  #folders-list {
    width: 100%;
    a,
    a:hover {
      color: #fff;
      font-size: 15px;
      margin: 4px 4px 0 0;
    }
  }
}

/** EDIT BOOKMARK */

#edit-bookmark {
  padding: 0;
  overflow: none;
  position: fixed;
  top: 0;
  left: 0;
  width: 500px;
  height: 578px;
  background: #eee;

  #bookmark-title {
    height: 112px;
    resize: none;
    font-size: 1.2em;
  }
  #bookmark-url {
    height: 62px;
    resize: none;
    font-size: 0.85em;
  }
  #bookmark-tags,
  .tagify {
    height: 85px;
    font-size: 18px;
    border: none;
    padding: 4px 2px;
    overflow-x: hidden;
  }
}

#options {
  width: 500px;
  height: 580px;
  position: fixed;
  textarea {
    height: 426px;
    font-size: 18px;
    font-family: Consolas, monospace, monospace;
    resize: none;
    padding: 4px;
  }
  .help {
    padding: 2px 6px;
    background: #fff;
    border-left: 4px solid #4494c9;
  }
}

#tips {
  .tip {
    margin: 4px;
    padding: 2px 4px;
    background: #fff;
    border-radius: 3px;
  }
  .fuzzy {
    color: #d593ea;
  }
  .precise {
    color: #b1d354;
  }
  .hybrid {
    color: #54c4d3;
  }
}

/** CUSTOMIZE TAGIFY STYLE */

.tagify {
  height: 90px;
  border: none;

  --tag-bg: #557292;
  --tag-hover: #5c84af;
  --tagify-dd-color-primary: #557292;
  --tag-text-color: #fff;
  --tag-text-color--edit: #111;
  --tag-remove-bg: var(--tag-hover);
  --tag-pad: 2px 8px 4px 8px;
  --tag-inset-shadow-size: 1.35em;
  --tag-remove-btn-bg--hover: black;
}
.tagify__tag {
  margin: 6px 0 5px 6px;
}
.tagify__tag > div {
  font-size: 15px;
}
.tagify__dropdown {
  max-height: 235px;
  border: none;
}
.tagify__dropdown__wrapper {
  border: none;
}
.tagify__dropdown__item {
  padding: 3px 8px 3px 8px;
  background: #fff;
}
.tagify__dropdown__item--active {
  background: #557292 !important;
}

/** SCROLLBAR */
#result-list::-webkit-scrollbar,
#tags-overview::-webkit-scrollbar,
#folders-overview::-webkit-scrollbar,
#tips::-webkit-scrollbar,
.tagify__dropdown__wrapper::-webkit-scrollbar {
  width: 8px;
  margin-left: 4px;
  padding-left: 0px;
}
#result-list::-webkit-scrollbar-track,
#tags-overview::-webkit-scrollbar-track,
#folders-overview::-webkit-scrollbar-track,
#tip::-webkit-scrollbar-track,
.tagify__dropdown__wrapper::-webkit-scrollbar-track {
  background: #ddd;
  padding-left: 2px;
}
#result-list::-webkit-scrollbar-thumb,
#tags-overview::-webkit-scrollbar-thumb,
#folders-overview::-webkit-scrollbar-thumb,
#tips::-webkit-scrollbar-thumb,
.tagify__dropdown__wrapper::-webkit-scrollbar-thumb {
  background-color: #999;
}

/** DARK MODE **/
@media screen and (prefers-color-scheme: dark) {
  html,
  body,
  #edit-bookmark,
  #tags-overview,
  #folders-overview {
    background: #222;
    a,
    a:visited {
      color: #999;
    }
    a:hover {
      color: #bbb;
    }
    mark {
      color: #6b92c0;
    }
  }
  strong {
    color: #898989;
  }
  code {
    color: #898989;
    background-color: #333333;
  }
  #options {
    .help {
      background: #000000;
    }
  }
  #tips {
    .tip {
      background: #000;
    }
  }

  .input,
  .input:active,
  .input:focus,
  #search-approach-toggle {
    background-color: #000;
    border-bottom: 1px solid #444;
    color: #ddd;
  }
  #search-approach-toggle.fuzzy {
    color: #d593ea;
  }
  #search-approach-toggle.precise {
    color: #b1d354;
  }
  #search-approach-toggle.hybrid {
    color: #54c4d3;
  }
  #result-list,
  #error-list {
    li {
      background: #111;
    }
    #selected-result {
      background-color: #333;
    }
    .title {
      color: #d4d4d4;
    }
  }
  #links {
    background: #000;
  }
  #result-list::-webkit-scrollbar-track,
  #tags-overview::-webkit-scrollbar-track,
  #folders-overview::-webkit-scrollbar-track,
  #tips::-webkit-scrollbar-track,
  .tagify__dropdown__wrapper::-webkit-scrollbar-track {
    background: rgb(65, 65, 65);
  }
  #result-list::-webkit-scrollbar-thumb,
  #tags-overview::-webkit-scrollbar-thumb,
  #folders-overview::-webkit-scrollbar-thumb,
  #tips::-webkit-scrollbar-thumb,
  .tagify__dropdown__wrapper::-webkit-scrollbar-thumb {
    background-color: rgb(95, 95, 95);
  }
  .input-description {
    color: #777;
  }
  .tagify__dropdown__wrapper {
    background: #111;
  }
  .tagify__dropdown__item {
    color: #ccc;
    background: #000;
  }
  .tagify__tag > div > [contenteditable] {
    color: #eee;
  }
}<|MERGE_RESOLUTION|>--- conflicted
+++ resolved
@@ -222,18 +222,16 @@
   .close-button {
     float: right;
   }
-<<<<<<< HEAD
   .favicon {
     width: 16px;
     height: 16px;
     display: inline;
     margin-right: 4px;
-=======
+  }
   .edit-button:hover,
   .close-button:hover {
     background: rgba(255, 255, 255, 0.12);
     border-radius: 3px;
->>>>>>> 7fa613d5
   }
   .title {
     font-size: 18px;
