--- conflicted
+++ resolved
@@ -1,15 +1,8 @@
 performance.mark('init-start')
 
 const ext = window.ext = {
-<<<<<<< HEAD
-  /** Extension functions */
-  fn: {},
-  /** Extension options */
-  options: {},
-=======
   /** Extension options */
   opts: {},
->>>>>>> e6c79fe3
   /** Extension data / model */
   data: {},
 }
@@ -18,11 +11,7 @@
 // OPTIONS                              //
 //////////////////////////////////////////
 
-<<<<<<< HEAD
-ext.options.general = {
-=======
 ext.opts.general = {
->>>>>>> e6c79fe3
   /** Extract tags from title and display it as a badge with different search prio */
   tags: true,
   /** Highlight search matches in result */
@@ -30,27 +19,16 @@
   /** Display  last visit */
   lastVisit: true,
   removeDuplicateUrls: true, // TODO: This does not find all duplicates yet
-<<<<<<< HEAD
-  removeNonHttpLinks: true,
-=======
->>>>>>> e6c79fe3
   /**
    * Enables fuse.js extended search, which additional operators to fine-tune results.
    * @see https://fusejs.io/examples.html#weighted-search
    */
   extendedSearch: true,
 }
-<<<<<<< HEAD
-ext.options.search = {
-  maxResults: 128,
-  minMatchCharLength: 2,
-  /** Fuzzy search threshold (increase to increase fuzzyness) */
-=======
 ext.opts.search = {
   maxResults: 128,
   minMatchCharLength: 2,
   /** Fuzzy search threshold (increase to increase fuzziness) */
->>>>>>> e6c79fe3
   threshold: 0.4,
   titleWeight: 10,
   tagWeight: 7,
@@ -58,21 +36,12 @@
   folderWeight: 2,
   lowPrioHistory: true
 }
-<<<<<<< HEAD
-ext.options.bookmarks = {
-  enabled: true,
-}
-ext.options.history = {
-  enabled: true,
-  daysAgo: 5,
-=======
 ext.opts.bookmarks = {
   enabled: true,
 }
 ext.opts.history = {
   enabled: true,
   daysAgo: 3,
->>>>>>> e6c79fe3
   maxItems: 128,
 }
 
@@ -144,11 +113,6 @@
 function createFuseJsIndex(type, searchData) {
   performance.mark('index-start')
   const options = {
-<<<<<<< HEAD
-    isCaseSensitive: false,
-    useExtendedSearch: ext.options.general.extendedSearch,
-=======
->>>>>>> e6c79fe3
     includeScore: true,
     includeMatches: true,
     tokenize: true,
@@ -346,17 +310,9 @@
       ext.data.searchResult = ext.data.searchResult.slice(0, ext.opts.search.maxResults)
     }
 
-<<<<<<< HEAD
-    ext.data.fuseSearchResult = searchResult
-
-    // TODO: This second mapping could be avoided by merging it with highlightSearchResult()
-    ext.data.result = searchResult.map((el) => {
-      const highlighted = ext.options.general.highlight ? highlightResultItem(el) : {}
-=======
     // Convert search results into result format view model
     ext.data.result = ext.data.searchResult.map((el) => {
       const highlighted = ext.opts.general.highlight ? highlightResultItem(el) : {}
->>>>>>> e6c79fe3
       return {
         ...el.item,
         titleHighlighted: highlighted.title || el.item.title,
