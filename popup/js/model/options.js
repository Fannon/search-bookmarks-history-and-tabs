--- conflicted
+++ resolved
@@ -112,15 +112,11 @@
     /**
      * Minimum ratio of search term matchs to consider a match.
      * Set to 1 to only return results that match all search terms
-     * Set to 0 to return all results that match any search term, allthough with reduced score
+     * Set to 0 to return all results that match at least one search term, allthough with reduced score
      *
      * This setting only applies to precise search
      */
-<<<<<<< HEAD
     minSearchTermMatchRatio: 0.6,
-=======
-    minSearchTermMatchRatio: 0.5,
->>>>>>> 85036de6
 
     // RESULT TYPE BASE SCORES
     // Depending on the type of result, they start with a base score
