/**
<<<<<<< HEAD
 * @file Renders the tags overview in the popup.
 *
 * Responsibilities:
 * - Aggregate bookmark tags with frequency counts to build a browsable taxonomy.
 * - Render lightweight badge markup that links back to the main search filtered by the chosen tag.
 * - Keep rendering efficient by generating HTML once per load and relying on delegation for navigation.
=======
 * Renders tags overview page (popup/tags.html)
 *
 * Displays:
 * - All unique tags extracted from bookmarks
 * - Count of bookmarks for each tag
 * - Clickable tag badges that link to filtered search results
>>>>>>> b8b065b3
 */

import { escapeHtml } from '../helper/utils.js'
import { getUniqueTags } from '../search/taxonomySearch.js'

/**
 * Render the tag chips and counts for the taxonomy overview.
 */
export function loadTagsOverview() {
  const tags = getUniqueTags()
  const sortedTags = Object.keys(tags).sort()

  const container = document.getElementById('tags-list')
  if (!container) {
    return
  }

  const badgesHTML = sortedTags
    .map((tag) => {
      const safeTag = escapeHtml(tag)
      return `<a class="badge tags" href="./index.html#search/#${safeTag}" x-tag="${safeTag}">#${safeTag} <small>(${tags[tag].length})</small></a>`
    })
    .join('')

  container.innerHTML = badgesHTML
}<|MERGE_RESOLUTION|>--- conflicted
+++ resolved
@@ -1,19 +1,10 @@
 /**
-<<<<<<< HEAD
  * @file Renders the tags overview in the popup.
  *
  * Responsibilities:
  * - Aggregate bookmark tags with frequency counts to build a browsable taxonomy.
  * - Render lightweight badge markup that links back to the main search filtered by the chosen tag.
- * - Keep rendering efficient by generating HTML once per load and relying on delegation for navigation.
-=======
- * Renders tags overview page (popup/tags.html)
- *
- * Displays:
- * - All unique tags extracted from bookmarks
- * - Count of bookmarks for each tag
- * - Clickable tag badges that link to filtered search results
->>>>>>> b8b065b3
+ * - Escape tag names before injecting into HTML to guard against malformed input.
  */
 
 import { escapeHtml } from '../helper/utils.js'
