--- conflicted
+++ resolved
@@ -2,9 +2,6 @@
 // TAGS OVERVIEW PAGE VIEW              //
 //////////////////////////////////////////
 
-<<<<<<< HEAD
-import { escapeHtml } from '../helper/utils.js'
-=======
 /**
  * Renders tags overview page (popup/tags.html)
  *
@@ -12,12 +9,9 @@
  * - All unique tags extracted from bookmarks
  * - Count of bookmarks for each tag
  * - Clickable tag badges that link to filtered search results
- *
- * Template-based rendering for performance
- * Each tag is a clickable link that opens search with #tag filter
  */
 
->>>>>>> 920fcd14
+import { escapeHtml } from '../helper/utils.js'
 import { getUniqueTags } from '../search/taxonomySearch.js'
 
 export function loadTagsOverview() {
