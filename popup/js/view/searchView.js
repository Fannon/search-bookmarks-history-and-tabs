//////////////////////////////////////////
// SEARCH VIEW                          //
//////////////////////////////////////////

import { initExtension } from '../initSearch.js'
import { getUserOptions, setUserOptions } from '../model/options.js'
import { createSearchIndexes, search } from '../search/common.js'

/**
 * Render the search results in UI as result items
 */
export function renderSearchResults(result) {
  result = result || ext.model.result

  performance.mark('render-start')

  ext.model.mouseHoverEnabled = false
  const resultListItems = []

  for (let i = 0; i < result.length; i++) {
    const resultEntry = result[i]

    if (!resultEntry) {
      continue
    }

    // Create result list item (li)
    const resultListItem = document.createElement('li')
    resultListItem.classList.add(resultEntry.type)
    resultListItem.setAttribute('x-open-url', resultEntry.originalUrl)
    resultListItem.setAttribute('x-index', i)
    resultListItem.setAttribute('x-original-id', resultEntry.originalId)

    // Create edit button / image
    if (resultEntry.type === 'bookmark') {
      const editImg = document.createElement('img')
      editImg.classList.add('edit-button')
      editImg.title = 'Edit Bookmark'
      editImg.src = '../images/edit.svg'
      resultListItem.appendChild(editImg)
    }

    // Create edit button / image
    if (resultEntry.type === 'tab') {
      const closeImg = document.createElement('img')
      closeImg.classList.add('close-button')
      closeImg.title = 'Close Tab'
      closeImg.src = '../images/x.svg'
      resultListItem.appendChild(closeImg)
    }

    // Create title div
    const titleDiv = document.createElement('div')
    titleDiv.classList.add('title')

    if (ext.opts.displaySearchMatchHighlight) {
      const content = resultEntry.titleHighlighted || resultEntry.title || resultEntry.urlHighlighted || resultEntry.url
      if (content.includes('<mark>')) {
        titleDiv.innerHTML = content + ' '
      } else {
        titleDiv.innerText = content + ' '
      }
    } else {
      titleDiv.innerText = resultEntry.title | (resultEntry.url + ' ')
    }
    if (ext.opts.displayTags && resultEntry.tags) {
      const tags = document.createElement('span')
      tags.title = 'Bookmark Tags'
      tags.classList.add('badge', 'tags')
      if (
        ext.opts.displaySearchMatchHighlight &&
        resultEntry.tagsHighlighted &&
        resultEntry.tagsHighlighted.includes('<mark>')
      ) {
        tags.innerHTML = resultEntry.tagsHighlighted
      } else {
        tags.innerText = resultEntry.tags
      }
      titleDiv.appendChild(tags)
    }
    if (resultEntry.folder) {
      const folder = document.createElement('span')
      folder.title = 'Bookmark Folder'
      folder.classList.add('badge', 'folder')
      if (
        ext.opts.displaySearchMatchHighlight &&
        resultEntry.folderHighlighted &&
        resultEntry.folderHighlighted.includes('<mark>')
      ) {
        folder.innerHTML = resultEntry.folderHighlighted
      } else {
        folder.innerText = resultEntry.folder
      }
      titleDiv.appendChild(folder)
    }
    if (ext.opts.displayLastVisit && resultEntry.lastVisit) {
      const lastVisited = document.createElement('span')
      lastVisited.title = 'Last Visited'
      lastVisited.classList.add('badge', 'last-visited')
      lastVisited.innerText = '-' + resultEntry.lastVisit
      titleDiv.appendChild(lastVisited)
    }
    if (ext.opts.displayVisitCounter && resultEntry.visitCount) {
      const visitCounter = document.createElement('span')
      visitCounter.title = 'Visited Counter'
      visitCounter.classList.add('badge', 'visit-counter')
      visitCounter.innerText = resultEntry.visitCount
      titleDiv.appendChild(visitCounter)
    }
    if (ext.opts.displayDateAdded && resultEntry.dateAdded) {
      const dateAdded = document.createElement('span')
      dateAdded.title = 'Date Added'
      dateAdded.classList.add('badge', 'date-added')
      dateAdded.innerText = new Date(resultEntry.dateAdded).toISOString().split('T')[0]
      titleDiv.appendChild(dateAdded)
    }
    if (ext.opts.tabsDisplayWindowId && resultEntry.windowId) {
      const windowId = document.createElement('span')
      windowId.title = 'Window'
      windowId.classList.add('badge', 'window')
      windowId.innerText = Math.round(resultEntry.windowId)
      titleDiv.appendChild(windowId)
    }
    if (ext.opts.displayScore && resultEntry.score) {
      const score = document.createElement('span')
      score.title = 'Score'
      score.classList.add('badge', 'score')
      score.innerText = Math.round(resultEntry.score)
      titleDiv.appendChild(score)
    }

    // Create URL div
    const urlDiv = document.createElement('div')
    urlDiv.classList.add('url')
    if (
      ext.opts.displaySearchMatchHighlight &&
      resultEntry.urlHighlighted &&
      resultEntry.urlHighlighted.includes('<mark>')
    ) {
      urlDiv.innerHTML = resultEntry.urlHighlighted
    } else {
      urlDiv.innerText = resultEntry.url
    }

    // Append everything together :)
    resultListItem.appendChild(titleDiv)
    resultListItem.appendChild(urlDiv)
    resultListItem.addEventListener('mouseenter', hoverResultItem)
    resultListItem.addEventListener('mouseup', openResultItem)

    if (ext.opts.displaySearchMatchHighlight && ext.model.searchTerm) {
      // Use mark.js to highlight search results, if we don't have already done so via fuse.js
      if (!resultEntry.titleHighlighted || !resultEntry.urlHighlighted) {
        const markInstance = new Mark(resultListItem)
        markInstance.mark(ext.model.searchTerm)
      }
    }
    resultListItems.push(resultListItem)
  }

  // Replace current results with new results
  ext.dom.resultList.replaceChildren(...resultListItems)

  // mark first result item as selected
  selectListItem(0)

  performance.mark('render-end')
  performance.measure('Render DOM', 'render-start', 'render-end')
  const renderPerformance = performance.getEntriesByType('measure')
  console.debug('Render Performance: ' + renderPerformance[0].duration + 'ms', renderPerformance)
  performance.clearMeasures()
}

//////////////////////////////////////////
// SEARCH VIEW NAVIGATION               //
//////////////////////////////////////////

/**
 * General key listener that detects keyboard navigation
 * -> Arrow up, Arrow Down, Enter
 */
export function navigationKeyListener(event) {
  if (event.key === 'ArrowUp' && ext.model.currentItem > 0) {
    ext.model.currentItem--
    selectListItem(ext.model.currentItem, true)
  } else if (event.key === 'ArrowDown' && ext.model.currentItem < ext.model.result.length - 1) {
    ext.model.currentItem++
    selectListItem(ext.model.currentItem, true)
  } else if (event.key === 'Enter' && ext.model.result.length > 0) {
    // Enter selects selected search result -> only when in search mode
    if (window.location.hash.startsWith('#search/')) {
      openResultItem(event)
    }
  } else if (event.key === 'Escape') {
    window.location.hash = '#search/'
    ext.dom.searchInput.focus()
  }
}

/**
 * Marks the list item with a specific index as selected
 */
export function selectListItem(index, scroll = false) {
  const currentSelection = document.getElementById('selected-result')
  if (currentSelection) {
    currentSelection.id = ''
    delete currentSelection.id
  }
  if (ext.dom.resultList.children[index]) {
    ext.dom.resultList.children[index].id = 'selected-result'

    if (scroll) {
      ext.dom.resultList.children[index].scrollIntoView({
        behavior: 'auto',
        block: 'nearest',
      })
    }
  }
  ext.model.currentItem = index
}

/**
 * When clicked on a list-item, we want to navigate like pressing "Enter"
 */
export function hoverResultItem(event) {
  const target = event.target ? event.target : event.srcElement
  const index = target.getAttribute('x-index')

  // Workaround to avoid that we get a mouse hover event
  // just by rendering the results "below" the pointer
  if (!ext.model.mouseHoverEnabled) {
    ext.model.mouseHoverEnabled = true
    return
  }

  if (index) {
    selectListItem(index)
  } else {
    console.warn('Could not hover result item', target, event)
  }
}

/**
 * When clicked on a list-item, we want to navigate like pressing "Enter"
 */
export function openResultItem(event) {
  const resultEntry = document.getElementById('selected-result')
  const originalId = resultEntry.getAttribute('x-original-id')
  const url = resultEntry.getAttribute('x-open-url')

  if (event) {
    event.stopPropagation()
    const target = event.target ? event.target : event.srcElement

    // If the event is a click event on the edit image:
    // Do not go to the URL itself, but to the internal edit bookmark url
    if (target && target.className.includes('edit-button')) {
      window.location = '#edit-bookmark/' + originalId
      return
    } else if (target && target.className.includes('close-button')) {
<<<<<<< HEAD
      // TODO: Tab close handling is inefficient and not smart.

      // Close Browser Tab
      ext.browserApi.tabs.remove(parseInt(originalId))

      // Remove search list entry
      document.querySelector(`#result-list > li[x-original-id="${originalId}"]`).remove()

      // Remove closed tab from index model
      const index = ext.model.tabs.findIndex((el) => el.originalId === 210)
      ext.model.tabs.splice(index, 1)

=======
      // TODO: This handling is inefficient and not smart
      // To improve this, some parts of the extension would need to be refactored a bit.
      console.info('close', originalId, target)
      // Close Browser Tab
      ext.browserApi.tabs.remove(parseInt(originalId))
      // Remove closed tab from index model
      const index = ext.model.tabs.findIndex((el) => el.originalId === 210)
      ext.model.tabs.splice(index, 1)
      // Remove search result item
      resultEntry.remove()
      // Create new
      createSearchIndexes()
      search()
>>>>>>> 7ec51d5c
      return
    }
  }

  // If we press SHIFT or ALT while selecting an entry:
  // -> Open it in current tab
  if (event.shiftKey || event.altKey) {
    console.debug('Open in current tab: ' + url)
    if (ext.browserApi.tabs) {
      ext.browserApi.tabs
        .query({
          active: true,
        })
        .then(([currentTab]) => {
          ext.browserApi.tabs.update(currentTab.id, {
            url: url,
          })

          // Only close popup if CTRL is not pressed
          if (!event.ctrlKey) {
            window.close()
          }
        })
        .catch(console.error)
    } else {
      window.location.href = url
    }
    return
  }

  // If we press CTRL while selecting an entry
  // -> Open it in new tab in the background (don't close popup)
  if (event.ctrlKey) {
    console.debug('Open in background tab: ' + url)
    if (ext.browserApi.tabs) {
      ext.browserApi.tabs.create({
        active: false,
        url: url,
      })
    } else {
      window.open(url, '_newtab')
    }
    return
  }

  // If we use no modifier when selecting an entry:
  // -> Navigate to selected tab or link. Prefer browser tab API if available.
  const foundTab = ext.model.tabs.find((el) => {
    return el.originalUrl === url
  })

  if (foundTab && ext.browserApi.tabs.highlight) {
    console.debug('Open in existing tab: ' + url)

    // Set the found tab active
    ext.browserApi.tabs.update(foundTab.originalId, {
      active: true,
    })

    // Switch browser window focus if necessary
    ext.browserApi.windows.update(foundTab.windowId, {
      focused: true,
    })

    window.close()
  } else if (ext.browserApi.tabs) {
    console.debug('Open in new, active tab: ' + url)
    ext.browserApi.tabs.create({
      active: true,
      url: url,
    })
    window.close()
  } else {
    window.open(url, '_newtab')
  }
}

/**
 * Toggle the search approach between fuzzy and precise
 */
export async function toggleSearchApproach() {
  const userOptions = await getUserOptions()

  if (ext.opts.searchStrategy === 'precise') {
    ext.opts.searchStrategy = 'fuzzy'
  } else if (ext.opts.searchStrategy === 'fuzzy') {
    ext.opts.searchStrategy = 'hybrid'
  } else {
    ext.opts.searchStrategy = 'precise'
  }

  userOptions.searchStrategy = ext.opts.searchStrategy

  // Update user options
  await setUserOptions(userOptions)
  // Init extension again
  await initExtension()
}

/**
 * Toggles the text and class of the search approach button
 */
export function updateSearchApproachToggle() {
  if (ext.opts.searchStrategy === 'fuzzy') {
    ext.dom.searchApproachToggle.innerText = 'FUZZY'
    ext.dom.searchApproachToggle.classList = 'fuzzy'
  } else if (ext.opts.searchStrategy === 'precise') {
    ext.dom.searchApproachToggle.innerText = 'PRECISE'
    ext.dom.searchApproachToggle.classList = 'precise'
  } else if (ext.opts.searchStrategy === 'hybrid') {
    ext.dom.searchApproachToggle.innerText = 'HYBRID'
    ext.dom.searchApproachToggle.classList = 'hybrid'
  }
}<|MERGE_RESOLUTION|>--- conflicted
+++ resolved
@@ -4,7 +4,6 @@
 
 import { initExtension } from '../initSearch.js'
 import { getUserOptions, setUserOptions } from '../model/options.js'
-import { createSearchIndexes, search } from '../search/common.js'
 
 /**
  * Render the search results in UI as result items
@@ -258,7 +257,6 @@
       window.location = '#edit-bookmark/' + originalId
       return
     } else if (target && target.className.includes('close-button')) {
-<<<<<<< HEAD
       // TODO: Tab close handling is inefficient and not smart.
 
       // Close Browser Tab
@@ -271,21 +269,6 @@
       const index = ext.model.tabs.findIndex((el) => el.originalId === 210)
       ext.model.tabs.splice(index, 1)
 
-=======
-      // TODO: This handling is inefficient and not smart
-      // To improve this, some parts of the extension would need to be refactored a bit.
-      console.info('close', originalId, target)
-      // Close Browser Tab
-      ext.browserApi.tabs.remove(parseInt(originalId))
-      // Remove closed tab from index model
-      const index = ext.model.tabs.findIndex((el) => el.originalId === 210)
-      ext.model.tabs.splice(index, 1)
-      // Remove search result item
-      resultEntry.remove()
-      // Create new
-      createSearchIndexes()
-      search()
->>>>>>> 7ec51d5c
       return
     }
   }
