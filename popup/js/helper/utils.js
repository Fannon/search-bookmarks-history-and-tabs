--- conflicted
+++ resolved
@@ -1,8 +1,13 @@
-<<<<<<< HEAD
-=======
-//////////////////////////////////////////
-// UTILITY FUNCTIONS                    //
-//////////////////////////////////////////
+/**
+ * @file Gathers shared helper utilities for popup modules.
+ *
+ * Provides:
+ * - Relative time formatting (`timeSince`) for surfacing history/recency metadata.
+ * - URL cleanup helpers to normalise and compare bookmark addresses reliably.
+ * - Lazy script loading with deduplication for libraries like mark.js and uFuzzy.
+ * - Error logging/rendering helpers to keep user feedback consistent across entry points.
+ * - HTML escaping helpers (`escapeHtml`) to keep rendered content safe.
+ */
 
 const HTML_ESCAPE_REGEX = /[&<>"']/g
 const HTML_ESCAPE_MAP = {
@@ -13,23 +18,18 @@
   "'": '&#39;',
 }
 
+/**
+ * Escape HTML special characters to prevent markup injection.
+ *
+ * @param {*} value - Value to escape.
+ * @returns {string} Sanitised string safe for HTML contexts.
+ */
 export function escapeHtml(value) {
   if (value === null || value === undefined) {
     return ''
   }
   return String(value).replace(HTML_ESCAPE_REGEX, (match) => HTML_ESCAPE_MAP[match])
 }
-
->>>>>>> b8b065b3
-/**
- * @file Gathers shared helper utilities for popup modules.
- *
- * Provides:
- * - Relative time formatting (`timeSince`) for surfacing history/recency metadata.
- * - URL cleanup helpers to normalise and compare bookmark addresses reliably.
- * - Lazy script loading with deduplication for libraries like mark.js and uFuzzy.
- * - Error logging/rendering helpers to keep user feedback consistent across entry points.
- */
 
 /**
  * Converts a date to a human-readable "time ago" format
