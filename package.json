--- conflicted
+++ resolved
@@ -4,11 +4,7 @@
   "description": "Browser extension to (fuzzy) search and navigate bookmarks, history and open tabs.",
   "main": "index.js",
   "dependencies": {
-<<<<<<< HEAD
-    "@yaireo/tagify": "^4.9.2",
-=======
     "@yaireo/tagify": "^4.9.4",
->>>>>>> 3e213321
     "bulma": "^0.9.3",
     "flexsearch": "^0.7.21",
     "fuse.js": "^6.4.6",
@@ -18,21 +14,13 @@
   "devDependencies": {
     "cypress": "^9.1.1",
     "cypress-fail-on-console-error": "^2.1.3",
-<<<<<<< HEAD
-    "eslint": "^8.4.0",
-=======
     "eslint": "^8.4.1",
->>>>>>> 3e213321
     "eslint-config-prettier": "^8.3.0",
     "eslint-plugin-cypress": "^2.12.1",
     "live-server": "^1.2.1",
     "prettier": "2.5.1",
     "prettier-eslint": "^13.0.0",
-<<<<<<< HEAD
-    "sass": "^1.44.0"
-=======
     "sass": "^1.45.0"
->>>>>>> 3e213321
   },
   "scripts": {
     "clean": "rm -rf ./dist",
